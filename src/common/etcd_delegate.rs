--- conflicted
+++ resolved
@@ -410,15 +410,10 @@
         Ok(())
     }
 
-<<<<<<< HEAD
-    /// Get inner etcd client clone
-    pub fn get_client_clone(&self) -> etcd_client::Client {
-=======
     /// Get the inner etcd client's clone
     #[must_use]
     #[inline]
     pub fn get_inner_client_clone(&self) -> etcd_client::Client {
->>>>>>> 30e78312
         self.etcd_rs_client.clone()
     }
 }