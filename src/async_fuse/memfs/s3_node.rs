//! The implementation of filesystem node

use super::cache::{GlobalCache, IoMemBlock};
use super::dir::DirEntry;
use super::dist::client as dist_client;
use super::fs_util::{self, FileAttr};
use super::kv_engine::{KVEngine, KeyType, ValueType};
use super::node::Node;
use super::persist;
use super::s3_metadata::S3MetaData;
use super::s3_wrapper::S3BackEnd;
use super::serial::{
    dir_entry_to_serial, file_attr_to_serial, serial_to_file_attr, SerialNode, SerialNodeData,
};
use super::SetAttrParam;
use crate::async_fuse::fuse::fuse_reply::{AsIoVec, StatFsParam};
use crate::async_fuse::fuse::protocol::INum;
use crate::async_fuse::metrics;
use crate::common::error::{DatenLordError, DatenLordResult};
use crate::common::etcd_delegate::EtcdDelegate;
use anyhow::anyhow;
use async_trait::async_trait;
use clippy_utilities::{Cast, OverflowArithmetic};
use futures::future::{BoxFuture, FutureExt};
use log::debug;
use nix::fcntl::OFlag;
use nix::sys::stat::Mode;
use nix::sys::stat::SFlag;
use parking_lot::RwLock;
use std::collections::BTreeMap;
use std::collections::VecDeque;
use std::os::unix::io::RawFd;
use std::path::{Path, PathBuf};
use std::sync::atomic::{self, AtomicBool, AtomicI64, AtomicU32, Ordering};
use std::sync::Arc;
use std::time::SystemTime;

/// S3's available fd count
static GLOBAL_S3_FD_CNT: AtomicU32 = AtomicU32::new(4);

/// A file node data or a directory node data
#[derive(Debug)]
pub enum S3NodeData {
    /// Directory entry data
    Directory(BTreeMap<String, DirEntry>),
    /// File content data
    RegFile(Arc<GlobalCache>),
    /// Symlink target data
    // SymLink(Box<SymLinkData>),
    SymLink(PathBuf),
}

impl S3NodeData {
    /// Serializes the node data
    pub fn serial(&self) -> SerialNodeData {
        match *self {
            Self::Directory(ref dir) => {
                let mut serial_dir = BTreeMap::new();
                for (name, dir_entry) in dir {
                    serial_dir.insert(name.clone(), dir_entry_to_serial(dir_entry));
                }
                SerialNodeData::Directory(serial_dir)
            }
            Self::RegFile(_) => SerialNodeData::File,
            Self::SymLink(ref target) => SerialNodeData::SymLink(target.clone()),
        }
    }
}

/// A file node or a directory node
#[derive(Debug)]
pub struct S3Node<S: S3BackEnd + Sync + Send + 'static> {
    /// S3 Backend
    s3_backend: Arc<S>,
    /// Parent node i-number
    parent: u64,
    /// S3Node name
    name: String,
    /// Full path
    full_path: String,
    /// S3Node attribute
    attr: Arc<RwLock<FileAttr>>,
    /// S3Node data
    data: S3NodeData,
    /// S3Node open counter
    open_count: AtomicI64,
    /// S3Node lookup counter
    lookup_count: AtomicI64,
    /// If S3Node has been marked as deferred deletion
    deferred_deletion: AtomicBool,
    /// Etcd client
    etcd_client: Arc<EtcdDelegate>,
    /// K8s node id
    k8s_node_id: Arc<str>,
    /// K8S volume_info
    k8s_volume_info: Arc<str>,
}

/// Wrap the `S3Node`
/// If the node is dirty, it will be synced to the metadata before drop
#[allow(dead_code)]
#[derive(Debug)]
pub struct S3NodeWrap<'a, S: S3BackEnd + Sync + Send + 'static, K: KVEngine + 'static> {
    ///Inner S3Node
    node: S3Node<S>,
    /// Mark if the node is dirty
    dirty: bool,
    /// ref to the metadata
    meta: &'a S3MetaData<S, K>,
}

impl<S: S3BackEnd + Sync + Send + 'static, K: KVEngine + 'static> S3NodeWrap<'_, S, K> {
    #[allow(dead_code)]
    /// Create `S3NodeWrap`
    pub fn new(node: S3Node<S>, meta: &S3MetaData<S, K>) -> S3NodeWrap<S, K> {
        S3NodeWrap {
            node,
            dirty: false,
            meta,
        }
    }

    #[allow(dead_code)]
    /// Get immutable reference to the node
    pub fn get_node(&self) -> &S3Node<S> {
        &self.node
    }

    #[allow(dead_code)]
    /// Get mutable reference to the node
    pub fn get_node_mut(&mut self) -> &mut S3Node<S> {
        self.dirty = true;
        &mut self.node
    }
}

impl<S: S3BackEnd + Sync + Send + 'static, K: KVEngine + 'static> Drop for S3NodeWrap<'_, S, K> {
    fn drop(&mut self) {
        if self.dirty {
            let inum = self.node.get_ino();
            let kv_engine = Arc::clone(&self.meta.kv_engine);
            let serial_node = self.node.to_serial_node();
            let fut = async move {
                let inum_key = KeyType::INum2Node(inum).get_key();
                let node_value = serde_json::to_vec::<ValueType>(&ValueType::Node(serial_node))
                    .unwrap_or_else(|e| {
                        panic!(
                            "set_node_to_kv_engine() failed to serialize node of ino={inum} to kv engine, \
                                error={e:?}"
                        );
                    });
                kv_engine
                    .set(&inum_key, &node_value)
                    .await
                    .unwrap_or_else(|e| {
                        panic!(
                            "set_node_to_kv_engine() failed to set node of ino={inum} to kv engine, \
                                error={e:?}"
                        );
                    });
            };
            tokio::spawn(fut);
        }
    }
}

impl<S: S3BackEnd + Send + Sync + 'static> S3Node<S> {
    #[allow(clippy::too_many_arguments)]
    /// Create `S3Node`
    fn new(
        parent: u64,
        name: &str,
        full_path: String,
        attr: Arc<RwLock<FileAttr>>,
        data: S3NodeData,
        s3_backend: Arc<S>,
        etcd_client: &Arc<EtcdDelegate>,
        k8s_node_id: &Arc<str>,
        k8s_volume_info: &Arc<str>,
    ) -> Self {
        Self {
            s3_backend,
            parent,
            full_path,
            name: name.to_owned(),
            attr,
            data,
            // open count set to 0 by creation
            open_count: AtomicI64::new(0),
            // lookup count set to 1 by creation
            lookup_count: AtomicI64::new(1),
            deferred_deletion: AtomicBool::new(false),
            etcd_client: Arc::clone(etcd_client),
            k8s_node_id: Arc::clone(k8s_node_id),
            k8s_volume_info: Arc::clone(k8s_volume_info),
        }
    }

    #[allow(dead_code)]
    /// Deserialize `S3Node` from `SerialNode`
    /*
    This function returns a `BoxFuture due` to its potential for recursive calls (`get_node_from_kv_engine()`).
    Recursive async functions in Rust can lead to 'infinite type' compilation errors because each async function
    is compiled into a unique type that must know its size at compile time. When the function is recursive, it
    embeds its own type within it for every recursive call, leading to an 'infinite' type size.

    By using a BoxFuture, we can heap-allocate the future, which avoids these issues and provides a type of a
    known size (the size of a pointer), regardless of the depth or complexity of the recursion within the future.
    This is crucial in enabling recursive async behavior in Rust.
    For more information, see https://rust-lang.github.io/async-book/07_workarounds/04_recursion.html
    */
    pub fn from_serial_node<K: KVEngine + 'static>(
        serial_node: SerialNode,
        meta: &S3MetaData<S, K>,
    ) -> BoxFuture<'_, S3Node<S>> {
        async move {
            // check if the node is a directory
            // if it is a directory, we need to fetch it's children's file attributes
            let dir_data: S3NodeData;
            if let SerialNodeData::Directory(ref dir) = serial_node.data {
                let mut dir_entries = BTreeMap::new();
                for (name, serial_dir_entry) in dir {
                    let child_ino = serial_dir_entry.get_child_ino();
                    // Fetch the child node from kv
                    let child_node = meta.get_node_from_kv_engine(child_ino).await;
                    // If the child_node is None , it means it has been deleted,skip
                    if let Some(child_node) = child_node {
                        let child_attr = *child_node.get_node().attr.read();
                        dir_entries.insert(
                            name.clone(),
                            DirEntry::new(name.clone(), Arc::new(RwLock::new(child_attr))),
                        );
                    }
                }
                dir_data = S3NodeData::Directory(dir_entries);
            } else {
                dir_data = serial_node
                    .data
                    .into_s3_nodedata(Arc::clone(&meta.data_cache));
            }
            Self {
                s3_backend: Arc::clone(&meta.s3_backend),
                parent: serial_node.parent,
                name: serial_node.name,
                full_path: serial_node.full_path,
                attr: Arc::new(RwLock::new(serial_to_file_attr(&serial_node.attr))),
                data: dir_data,
                open_count: AtomicI64::new(serial_node.open_count),
                lookup_count: AtomicI64::new(serial_node.lookup_count),
                deferred_deletion: AtomicBool::new(serial_node.deferred_deletion),
                etcd_client: Arc::clone(&meta.etcd_client),
                k8s_node_id: Arc::clone(&meta.node_id),
                k8s_volume_info: Arc::clone(&meta.volume_info),
            }
        }
        .boxed()
    }

<<<<<<< HEAD
    /// Update child node's attribute
    pub fn update_child_attr(&mut self, child_name: &str, attr: &FileAttr) {
        let dir = match self.data {
            S3NodeData::Directory(ref mut dir) => dir,
            _ => panic!("update_child_attr: not a directory"),
        };
        let new_child_dir_entry =
            DirEntry::new(child_name.to_owned(), Arc::new(RwLock::new(attr.clone())));
        dir.insert(child_name.to_owned(), new_child_dir_entry);
    }

    /// This function is used to create a new `S3Node` by module `serial`
=======
    /// This function is used to create a new `SerialNode` by `S3Node`
>>>>>>> 30e78312
    pub fn into_serial_node(self) -> SerialNode {
        SerialNode {
            parent: self.parent,
            name: self.name,
            full_path: self.full_path,
            attr: file_attr_to_serial(&self.attr.read().clone()),
            data: self.data.serial(),
            open_count: self.open_count.load(Ordering::SeqCst),
            lookup_count: self.lookup_count.load(Ordering::SeqCst),
            deferred_deletion: self.deferred_deletion.load(Ordering::SeqCst),
        }
    }

    /// This function is used to create a new `SerialNode` by `S3Node` ref
    pub fn to_serial_node(&self) -> SerialNode {
        SerialNode {
            parent: self.parent,
            name: self.name.clone(),
            full_path: self.full_path.clone(),
            attr: file_attr_to_serial(&self.attr.read().clone()),
            data: self.data.serial(),
            open_count: self.open_count.load(Ordering::SeqCst),
            lookup_count: self.lookup_count.load(Ordering::SeqCst),
            deferred_deletion: self.deferred_deletion.load(Ordering::SeqCst),
        }
    }

    /// Create child `S3Node` of parent node without open
    pub fn new_child_node_of_parent(
        parent: &Self,
        child_name: &str,
        child_attr: Arc<RwLock<FileAttr>>,
        target_path: Option<PathBuf>,
        data_cache: &Arc<GlobalCache>,
    ) -> Self {
        let data = match child_attr.read().kind {
            SFlag::S_IFDIR => S3NodeData::Directory(BTreeMap::new()),
            SFlag::S_IFREG => S3NodeData::RegFile(Arc::<GlobalCache>::clone(data_cache)),
            SFlag::S_IFLNK => {
                if let Some(path) = target_path {
                    S3NodeData::SymLink(path)
                } else {
                    panic!("type is S_IFLNK, but target_path is None");
                }
            }
            _ => panic!("unsupported type {:?}", child_attr.read().kind),
        };
        let full_path = parent.absolute_path_of_child(child_name, child_attr.read().kind);
        Self {
            s3_backend: Arc::clone(&parent.s3_backend),
            parent: parent.get_ino(),
            full_path,
            name: child_name.to_owned(),
            attr: child_attr,
            data,
            // lookup count set to 0 for sync
            open_count: AtomicI64::new(0),
            // open count set to 0 for sync
            lookup_count: AtomicI64::new(0),
            deferred_deletion: AtomicBool::new(false),
            etcd_client: Arc::clone(&parent.etcd_client),
            k8s_node_id: Arc::clone(&parent.k8s_node_id),
            k8s_volume_info: Arc::clone(&parent.k8s_volume_info),
        }
    }

    /// Set node attribute
    pub(crate) fn _set_attr(&mut self, new_attr: FileAttr, _broadcast: bool) -> FileAttr {
        let old_attr = self.get_attr();
        match self.data {
            S3NodeData::Directory(..) => debug_assert_eq!(new_attr.kind, SFlag::S_IFDIR),
            S3NodeData::RegFile(..) => debug_assert_eq!(new_attr.kind, SFlag::S_IFREG),
            S3NodeData::SymLink(..) => debug_assert_eq!(new_attr.kind, SFlag::S_IFLNK),
        }

        /*
        if broadcast {
            if let Err(e) = dist_client::push_attr(
                self.meta.etcd_client.clone(),
                &self.meta.node_id,
                &self.meta.volume_info,
                &self.full_path,
                &new_attr,
            )
            .await
            {
                panic!("failed to push attribute to others, error: {}", e);
            }
        }
        */
        self.attr.write().clone_from(&new_attr);
        old_attr
    }

    /// Get fullpath of this node
    pub(crate) fn full_path(&self) -> &str {
        self.full_path.as_str()
    }

    /// Set fullpath of this node
    fn set_full_path(&mut self, full_path: String) {
        self.full_path = full_path;
    }

    #[allow(clippy::unused_self)]
    /// Get new fd
    fn new_fd(&self) -> u32 {
        // Add global fd counter
        GLOBAL_S3_FD_CNT.fetch_add(1, Ordering::SeqCst)
    }

    /// Get absolute path of a child file
    fn absolute_path_with_child(&self, child: &str) -> String {
        format!("{}{}", self.full_path, child)
    }

    /// Get absolute path of a child dir
    fn absolute_dir_with_child(&self, child: &str) -> String {
        format!("{}{}/", self.full_path, child)
    }

    /// Get absolute path of child
    pub(crate) fn absolute_path_of_child(&self, child: &str, child_type: SFlag) -> String {
        match child_type {
            SFlag::S_IFDIR => self.absolute_dir_with_child(child),
            SFlag::S_IFREG | SFlag::S_IFLNK => self.absolute_path_with_child(child),
            _ => panic!("absolute_path_of_child() found unsupported file type {child_type:?}"),
        }
    }

    /// Update mtime and ctime to now
    fn update_mtime_ctime_to_now(&mut self) {
        let mut attr = self.get_attr();
        let st_now = SystemTime::now();
        attr.mtime = st_now;
        attr.ctime = st_now;
        self.set_attr(attr);
    }

    /// Increase node lookup count
    fn inc_lookup_count(&self) -> i64 {
        self.lookup_count.fetch_add(1, atomic::Ordering::Relaxed)
    }

    /// Helper function to check need to load node data or not
    #[allow(dead_code)]
    fn need_load_node_data_helper(&self) -> bool {
        if !self.is_node_data_empty() {
            debug!(
                "need_load_node_data_helper() found node data of name={:?} \
                    and ino={} is in cache, no need to load",
                self.get_name(),
                self.get_ino(),
            );
            false
        } else if self.get_attr().size > 0 {
            debug!(
                "need_load_node_data_helper() found node size of name={:?} \
                    and ino={} is non-zero, need to load",
                self.get_name(),
                self.get_ino(),
            );
            true
        } else {
            debug!(
                "need_load_node_data_helper() found node size of name={:?} \
                    and ino={} is zero, no need to load",
                self.get_name(),
                self.get_ino(),
            );
            false
        }
    }

    /// Get directory data
    pub(crate) fn get_dir_data(&self) -> &BTreeMap<String, DirEntry> {
        match self.data {
            S3NodeData::Directory(ref dir_data) => dir_data,
            S3NodeData::RegFile(..) | S3NodeData::SymLink(..) => {
                panic!("forbidden to get DirData from non-directory node")
            }
        }
    }

    /// Get mutable directory data
    pub(crate) fn get_dir_data_mut(&mut self) -> &mut BTreeMap<String, DirEntry> {
        match self.data {
            S3NodeData::Directory(ref mut dir_data) => dir_data,
            S3NodeData::RegFile(..) | S3NodeData::SymLink(..) => {
                panic!("forbidden to get DirData from non-directory node")
            }
        }
    }

    /// Increase node open count
    fn inc_open_count(&self) -> i64 {
        // TODO: add the usage
        self.open_count.fetch_add(1, atomic::Ordering::Relaxed)
    }

    /// Open root node
    #[allow(clippy::unnecessary_wraps)]
    pub(crate) async fn open_root_node<K: KVEngine + 'static>(
        root_ino: INum,
        name: &str,
        s3_backend: Arc<S>,
        meta: Arc<S3MetaData<S, K>>,
    ) -> DatenLordResult<Self> {
        match persist::read_persisted_dir(&s3_backend, "/".to_owned()).await {
            Err(e) => {
                //todo: handle different type of error, key not exist, net err, etc.
                debug!("read persit dir error {e}");
                let now = SystemTime::now();
                let attr = Arc::new(RwLock::new(FileAttr {
                    ino: root_ino,
                    atime: now,
                    mtime: now,
                    ctime: now,
                    crtime: now,
                    kind: SFlag::S_IFDIR,
                    ..FileAttr::default()
                }));

                let root_node = Self::new(
                    root_ino,
                    name,
                    "/".to_owned(),
                    attr,
                    S3NodeData::Directory(BTreeMap::new()),
                    s3_backend,
                    &meta.etcd_client,
                    &meta.node_id,
                    &meta.volume_info,
                );

                Ok(root_node)
            }
            Ok(data) => match data.try_get_root_attr() {
                Ok(attr) => {
                    let root_node = Self::new(
                        root_ino,
                        name,
                        "/".to_owned(),
                        Arc::new(RwLock::new(attr)),
                        data.new_s3_node_data_dir(),
                        s3_backend,
                        &meta.etcd_client,
                        &meta.node_id,
                        &meta.volume_info,
                    );
                    debug!("Success to load root dir.");
                    Ok(root_node)
                }
                Err(e) => {
                    log::error!("Root node persist lack of attr info {e}.");
                    Err(DatenLordError::from(e))
                }
            },
        }
    }

    /// flush all data of a node
    async fn flush_all_data(&mut self) -> DatenLordResult<()> {
        if self.is_deferred_deletion() {
            return Ok(());
        }
        let data_cache = match self.data {
            S3NodeData::RegFile(ref data_cache) => Arc::<GlobalCache>::clone(data_cache),
            // Do nothing for Directory.
            // TODO: Sync dir data to S3 storage
            S3NodeData::Directory(..) => return Ok(()),
            S3NodeData::SymLink(..) => panic!("forbidden to flush data for link"),
        };

        let size = self.attr.read().size;
        if self.need_load_file_data(0, size.cast()).await {
            let load_res = self.load_data(0, size.cast()).await;
            if let Err(e) = load_res {
                debug!(
                    "failed to load data for file {} while flushing data, the error is: {}",
                    self.get_name(),
                    e,
                );
                return Err(e);
            }
        }

        let put_result = self
            .s3_backend
            .put_data_vec(
                &self.full_path,
                data_cache.get_file_cache(self.full_path.as_bytes(), 0, size.cast()),
            )
            .await;

        match put_result {
            Ok(_) => Ok(()),
            Err(e) => {
                debug!(
                    "flush_all_data() failed to flush data for file {}, the error is: {}",
                    self.get_name(),
                    e,
                );
                Err(DatenLordError::from(anyhow!(e)))
            }
        }
    }
}

/// Rename all the files
pub async fn rename_fullpath_recursive<S: S3BackEnd + Send + Sync + 'static>(
    ino: INum,
    parent: INum,
    meta: &S3MetaData<S>,
) {
    let mut node_pool: VecDeque<(INum, INum)> = VecDeque::new();
    node_pool.push_back((ino, parent));

    while let Some((child, parent)) = node_pool.pop_front() {
        let parent_node = meta.get_node_from_kv_engine(parent).await.unwrap_or_else(|| {
            panic!(
                "impossible case when rename, the parent i-node of ino={parent} should be in the cache"
            )
        });
        let parent_path = parent_node.full_path.clone();

        let mut child_node = meta.get_node_from_kv_engine(child).await.unwrap_or_else(|| {
            panic!(
                "impossible case when rename, the child i-node of ino={child} should be in the cache"
            )
        });
        child_node.set_parent_ino(parent);
        let old_path = child_node.full_path.clone();
        let new_path = match child_node.data {
            S3NodeData::Directory(ref dir_data) => {
                dir_data.values().into_iter().for_each(|grandchild_node| {
                    node_pool.push_back((grandchild_node.ino(), child));
                });
                format!("{}{}/", parent_path, child_node.get_name())
            }
            S3NodeData::SymLink(..) | S3NodeData::RegFile(..) => {
                format!("{}{}", parent_path, child_node.get_name())
            }
        };

        let is_reg = if let S3NodeData::RegFile(ref global_cache) = child_node.data {
            global_cache.rename(old_path.as_str().as_bytes(), new_path.as_str().as_bytes());
            true
        } else {
            false
        };

        if is_reg {
            // TODO: Should not flush data, remove this once the "real" cache rename is available
            if let Err(e) = child_node.flush_all_data().await {
                panic!(
                    "failed to flush all data of node {:?}, error is {:?}",
                    child_node.get_full_path(),
                    e
                );
            }
        }

        if let Err(e) = child_node.s3_backend.rename(&old_path, &new_path).await {
            panic!(
                "failed to rename from {old_path:?} to {new_path:?} in s3 backend, error is {e:?}"
            );
        }

        child_node.set_full_path(new_path);
    }
}

#[async_trait]
impl<S: S3BackEnd + Sync + Send + 'static> Node for S3Node<S> {
    /// Get node i-number
    #[inline]
    fn get_ino(&self) -> INum {
        self.get_attr().ino
    }

    #[inline]
    fn set_ino(&mut self, ino: INum) {
        self.attr.write().ino = ino;
    }

    /// Get node fd
    #[inline]
    fn get_fd(&self) -> RawFd {
        0_i32
    }

    /// Get parent node i-number
    #[inline]
    fn get_parent_ino(&self) -> INum {
        self.parent
    }

    /// Set node parent
    fn set_parent_ino(&mut self, parent: u64) -> INum {
        let old_parent = self.parent;
        self.parent = parent;
        old_parent
    }

    /// Get node name
    #[inline]
    fn get_name(&self) -> &str {
        self.name.as_str()
    }

    /// Get node full path
    #[inline]
    fn get_full_path(&self) -> &str {
        self.full_path.as_str()
    }

    /// Set node name
    #[inline]
    fn set_name(&mut self, name: &str) {
        self.name = name.to_owned();
    }

    /// Get node type, directory or file
    fn get_type(&self) -> SFlag {
        match self.data {
            S3NodeData::Directory(..) => SFlag::S_IFDIR,
            S3NodeData::RegFile(..) => SFlag::S_IFREG,
            S3NodeData::SymLink(..) => SFlag::S_IFLNK,
        }
    }

    /// Get node attribute
    #[inline]
    fn get_attr(&self) -> FileAttr {
        *self.attr.read()
    }

    /// Set node attribute
    fn set_attr(&mut self, new_attr: FileAttr) -> FileAttr {
        self._set_attr(new_attr, true)
    }

    /// Get node attribute and increase lookup count
    fn lookup_attr(&self) -> FileAttr {
        let attr = self.get_attr();
        self.inc_lookup_count();
        attr
    }

    /// Get node open count
    fn get_open_count(&self) -> i64 {
        self.open_count.load(atomic::Ordering::Relaxed)
    }

    /// Decrease node open count
    fn dec_open_count(&self) -> i64 {
        self.open_count.fetch_sub(1, atomic::Ordering::Relaxed)
    }

    /// Get node lookup count
    fn get_lookup_count(&self) -> i64 {
        self.lookup_count.load(atomic::Ordering::Relaxed)
    }

    /// Decrease node lookup count
    fn dec_lookup_count_by(&self, nlookup: u64) -> i64 {
        debug_assert!(nlookup < std::i64::MAX.cast());
        self.lookup_count
            .fetch_sub(nlookup.cast(), atomic::Ordering::Relaxed)
    }

    /// Mark node as deferred deletion
    fn mark_deferred_deletion(&self) {
        self.deferred_deletion.store(true, Ordering::Relaxed);
    }

    /// If node is marked as deferred deletion
    fn is_deferred_deletion(&self) -> bool {
        self.deferred_deletion.load(Ordering::Relaxed)
    }

    /// Load attribute
    async fn load_attribute(&mut self) -> DatenLordResult<FileAttr> {
        let (content_len, last_modified) = self
            .s3_backend
            .get_meta(&self.full_path)
            .await
            .unwrap_or_else(|e| panic!("failed to get meta from s3 backend, error is {e:?}"));

        let attr = FileAttr {
            ino: self.get_ino(),
            kind: match self.data {
                S3NodeData::Directory(..) => SFlag::S_IFDIR,
                S3NodeData::RegFile(..) => SFlag::S_IFREG,
                S3NodeData::SymLink(..) => SFlag::S_IFLNK,
            },
            size: content_len.cast(),
            atime: last_modified,
            mtime: last_modified,
            ctime: last_modified,
            crtime: last_modified,
            ..FileAttr::default()
        };

        self.set_attr(attr);

        Ok(attr)
    }

    async fn flush(&mut self, _ino: INum, _fh: u64) {
        if let Err(e) = self.flush_all_data().await {
            panic!(
                "failed to flash all data of {:?}, error is {:?}",
                self.get_full_path(),
                e
            );
        }
    }

    /// Duplicate fd
    async fn dup_fd(&self, _oflags: OFlag) -> DatenLordResult<RawFd> {
        self.inc_open_count();
        Ok(self.new_fd().cast())
    }

    /// Check whether a node is an empty file or an empty directory
    fn is_node_data_empty(&self) -> bool {
        match self.data {
            S3NodeData::Directory(ref dir_node) => dir_node.is_empty(),
            S3NodeData::RegFile(..) => true, // always check the cache
            S3NodeData::SymLink(..) => panic!("forbidden to check symlink is empty or not"),
        }
    }

    /// check whether to load directory entry data or not
    fn need_load_dir_data(&self) -> bool {
        debug_assert_eq!(
            self.attr.read().kind,
            SFlag::S_IFDIR,
            "fobidden to check non-directory node need load data or not",
        );
        // Dir data is synced. Don't need to load
        false
        //self.need_load_node_data_helper()
    }

    /// Check whether to load file content data or not
    async fn need_load_file_data(&self, offset: usize, len: usize) -> bool {
        debug_assert_eq!(
            self.attr.read().kind,
            SFlag::S_IFREG,
            "fobidden to check non-file node need load data or not",
        );

        if offset >= self.attr.read().size.cast() {
            return false;
        }

        match self.data {
            S3NodeData::RegFile(ref cache) => {
                let file_cache = cache.get_file_cache(self.full_path.as_bytes(), offset, len);
                let cache_miss = file_cache.is_empty()
                    || file_cache.iter().filter(|b| !(*b).can_convert()).count() != 0;
                if cache_miss {
                    metrics::CACHE_MISSES.inc();
                } else {
                    metrics::CACHE_HITS.inc();
                }
                cache_miss
            }
            S3NodeData::Directory(..) | S3NodeData::SymLink(..) => {
                panic!("need_load_file_data should handle regular file")
            }
        }
    }

    /// Get a directory entry by name
    fn get_entry(&self, name: &str) -> Option<&DirEntry> {
        self.get_dir_data().get(name)
    }

    /// Create symlink in a directory
    async fn create_child_symlink(
        &mut self,
        inum: INum,
        child_symlink_name: &str,
        target_path: PathBuf,
    ) -> DatenLordResult<Self> {
        let absolute_path = self.absolute_path_with_child(child_symlink_name);
        let dir_data = self.get_dir_data();
        debug_assert!(
            !dir_data.contains_key(child_symlink_name),
            "create_child_symlink() cannot create duplicated symlink name={child_symlink_name:?}",
        );
        let target_str = target_path
            .to_str()
            .unwrap_or_else(|| panic!("failed to convert {target_path:?} to utf8 string"));
        if let Err(e) = self
            .s3_backend
            .put_data(
                absolute_path.as_str(),
                target_str.as_bytes(),
                0,
                target_str.len(),
            )
            .await
        {
            panic!("failed to put data of file {absolute_path:?} to s3 backend, error is {e:?}");
        }

        // get symbol file attribute
        let child_attr = Arc::new(RwLock::new(FileAttr {
            ino: inum,
            kind: SFlag::S_IFLNK,
            size: target_path
                .to_str()
                .unwrap_or_else(|| panic!("failed to convert to utf8 string"))
                .len()
                .cast(),
            blocks: 0,
            perm: 0o777,
            ..FileAttr::now()
        }));

        let target_path = {
            // insert new entry to parent directory
            let entry = DirEntry::new(
                // child_attr.ino,
                child_symlink_name.to_owned(),
                // SFlag::S_IFLNK,
                Arc::clone(&child_attr),
            );
            let dir_data_mut = self.get_dir_data_mut();
            let previous_value = dir_data_mut.insert(child_symlink_name.to_owned(), entry);
            debug_assert!(previous_value.is_none()); // double check creation race
            target_path
        };

        self.update_mtime_ctime_to_now();
        Ok(Self::new(
            self.get_ino(),
            child_symlink_name,
            format!("{}{}", self.full_path, child_symlink_name),
            child_attr,
            S3NodeData::SymLink(target_path),
            Arc::clone(&self.s3_backend),
            &self.etcd_client,
            &self.k8s_node_id,
            &self.k8s_volume_info,
        ))
    }

    /// Read symlink itself in a directory, not follow symlink
    async fn load_child_symlink(
        &self,
        child_symlink_name: &str,
        child_attr: Arc<RwLock<FileAttr>>,
    ) -> DatenLordResult<Self> {
        let absolute_path = self.absolute_path_with_child(child_symlink_name);

        let target_path = PathBuf::from(
            String::from_utf8(
                self.s3_backend
                    .get_data(&absolute_path)
                    .await
                    .unwrap_or_else(|e| {
                        panic!(
                            "failed to get data of {absolute_path:?} from s3 backend, error is {e:?}"
                        )
                    }),
            )
            .unwrap_or_else(|e| panic!("failed to convert to utf string, error is {e:?}")),
        );

        Ok(Self::new(
            self.get_ino(),
            child_symlink_name,
            format!("{}{}", self.full_path, child_symlink_name),
            child_attr,
            S3NodeData::SymLink(target_path),
            Arc::clone(&self.s3_backend),
            &self.etcd_client,
            &self.k8s_node_id,
            &self.k8s_volume_info,
        ))
    }

    /// Open sub-directory in a directory
    async fn open_child_dir(
        &self,
        child_dir_name: &str,
        child_attr: Arc<RwLock<FileAttr>>,
    ) -> DatenLordResult<Self> {
        // lookup count and open count are increased to 1 by creation
        let full_path = format!("{}{}/", self.full_path, child_dir_name);
        let dirdata = match persist::read_persisted_dir(&self.s3_backend, full_path.clone()).await {
            Ok(dir) => dir.new_s3_node_data_dir(),
            Err(e) => {
                debug!("failed to get dir data from s3, path:{full_path}, err:{e}");
                // dir data not persisted init with empty
                S3NodeData::Directory(BTreeMap::new())
            }
        };
        let child_node = Self::new(
            self.get_ino(),
            child_dir_name,
            full_path,
            child_attr,
            dirdata,
            Arc::clone(&self.s3_backend),
            &self.etcd_client,
            &self.k8s_node_id,
            &self.k8s_volume_info,
        );

        Ok(child_node)
    }

    /// Create sub-directory in a directory
    async fn create_child_dir(
        &mut self,
        inum: INum,
        child_dir_name: &str,
        mode: Mode,
    ) -> DatenLordResult<Self> {
        let absolute_path = self.absolute_dir_with_child(child_dir_name);
        let dir_data = self.get_dir_data();
        // TODO return error
        debug_assert!(
            !dir_data.contains_key(child_dir_name),
            "create_child_dir() cannot create duplicated directory name={child_dir_name:?}"
        );
        if let Err(e) = self.s3_backend.create_dir(absolute_path.as_str()).await {
            panic!("failed to create dir={absolute_path:?} in s3 backend, error is {e:?}");
        }

        // get new directory attribute
        let child_attr = Arc::new(RwLock::new(FileAttr {
            ino: inum,
            kind: SFlag::S_IFDIR,
            perm: fs_util::parse_mode_bits(mode.bits()),
            ..FileAttr::now()
        }));
        debug_assert_eq!(SFlag::S_IFDIR, child_attr.read().kind);

        // insert new entry to parent directory
        let entry = DirEntry::new(child_dir_name.to_owned(), Arc::clone(&child_attr));

        let dir_data_mut = self.get_dir_data_mut();
        let previous_value = dir_data_mut.insert(child_dir_name.to_owned(), entry);
        debug_assert!(previous_value.is_none()); // double check creation race

        // lookup count and open count are increased to 1 by creation
        let full_path = format!("{}{}/", self.full_path, child_dir_name);

        let child_node = Self::new(
            self.get_ino(),
            child_dir_name,
            full_path,
            child_attr,
            S3NodeData::Directory(BTreeMap::new()),
            Arc::clone(&self.s3_backend),
            &self.etcd_client,
            &self.k8s_node_id,
            &self.k8s_volume_info,
        );

        self.update_mtime_ctime_to_now();
        Ok(child_node)
    }

    /// Open file in a directory
    async fn open_child_file(
        &self,
        child_file_name: &str,
        child_attr: Arc<RwLock<FileAttr>>,
        _oflags: OFlag,
        global_cache: Arc<GlobalCache>,
    ) -> DatenLordResult<Self> {
        Ok(Self::new(
            self.get_ino(),
            child_file_name,
            format!("{}{}", self.full_path, child_file_name),
            child_attr,
            S3NodeData::RegFile(global_cache),
            Arc::clone(&self.s3_backend),
            &self.etcd_client,
            &self.k8s_node_id,
            &self.k8s_volume_info,
        ))
    }

    /// Create file in a directory
    async fn create_child_file(
        &mut self,
        inum: INum,
        child_file_name: &str,
        oflags: OFlag,
        mode: Mode,
        global_cache: Arc<GlobalCache>,
    ) -> DatenLordResult<Self> {
        let absolute_path = self.absolute_path_with_child(child_file_name);
        let dir_data = self.get_dir_data();
        debug_assert!(
            !dir_data.contains_key(child_file_name),
            "open_child_file_helper() cannot create duplicated file name={child_file_name:?}"
        );
        debug_assert!(oflags.contains(OFlag::O_CREAT));
        if let Err(e) = self
            .s3_backend
            .put_data(absolute_path.as_str(), b"", 0, 0)
            .await
        {
            panic!("failed to put data of file {absolute_path:?} to s3 backend, error is {e:?}");
        }

        // get new file attribute
        let child_attr = Arc::new(RwLock::new(FileAttr {
            ino: inum,
            kind: SFlag::S_IFREG,
            perm: fs_util::parse_mode_bits(mode.bits()),
            size: 0,
            blocks: 0,
            ..FileAttr::now()
        }));
        debug_assert_eq!(SFlag::S_IFREG, child_attr.read().kind);

        let entry = DirEntry::new(child_file_name.to_owned(), Arc::clone(&child_attr));

        let dir_data_mut = self.get_dir_data_mut();
        // insert new entry to parent directory
        // TODO: support thread-safe
        let previous_value = dir_data_mut.insert(child_file_name.to_owned(), entry);
        debug_assert!(previous_value.is_none()); // double check creation race

        self.update_mtime_ctime_to_now();
        Ok(Self::new(
            self.get_ino(),
            child_file_name,
            format!("{}{}", self.full_path, child_file_name),
            child_attr,
            S3NodeData::RegFile(global_cache),
            Arc::clone(&self.s3_backend),
            &self.etcd_client,
            &self.k8s_node_id,
            &self.k8s_volume_info,
        ))
    }

    /// Load data from directory, file or symlink target.
    /// The `offset` and `len` is used for regular file
    async fn load_data(&mut self, offset: usize, len: usize) -> DatenLordResult<usize> {
        match self.data {
            S3NodeData::Directory(..) => {
                // TODO: really read dir from S3
                let entries = match dist_client::load_dir(
                    Arc::<EtcdDelegate>::clone(&self.etcd_client),
                    &self.k8s_node_id,
                    &self.k8s_volume_info,
                    &self.full_path,
                )
                .await?
                {
                    Some(entries) => entries,
                    None => BTreeMap::new(),
                };
                self.data = S3NodeData::Directory(entries);
                Ok(0)
            }
            S3NodeData::RegFile(ref global_cache) => {
                let aligned_offset = global_cache.round_down(offset);
                let new_len_tmp =
                    global_cache.round_up(offset.overflow_sub(aligned_offset).overflow_add(len));

                let new_len =
                    if new_len_tmp.overflow_add(aligned_offset) > self.attr.read().size.cast() {
                        self.attr
                            .read()
                            .size
                            .cast::<usize>()
                            .overflow_sub(aligned_offset)
                    } else {
                        new_len_tmp
                    };

                // dist_client::read_data() won't get lock at remote, OK to put here.
                let file_data_vec = match dist_client::read_data(
                    Arc::<EtcdDelegate>::clone(&self.etcd_client),
                    &self.k8s_node_id,
                    &self.k8s_volume_info,
                    &self.full_path,
                    aligned_offset
                        .overflow_div(global_cache.get_align().cast())
                        .cast(),
                    aligned_offset
                        .overflow_add(new_len.cast())
                        .overflow_sub(1)
                        .overflow_div(global_cache.get_align().cast())
                        .cast(),
                )
                .await?
                {
                    None => {
                        match self
                            .s3_backend
                            .get_partial_data(&self.full_path, aligned_offset, new_len)
                            .await
                        {
                            Ok(a) => a,
                            Err(e) => {
                                let anyhow_err: anyhow::Error = e.into();
                                return Err(DatenLordError::from(
                                    anyhow_err
                                        .context("load_data() failed to load file content data"),
                                ));
                            }
                        }
                    }
                    Some(data) => data,
                };

                let read_size = file_data_vec.len();
                debug!(
                    "load_data() successfully load {} byte file content data",
                    read_size
                );
                global_cache
                    .write_or_update(
                        self.full_path.as_bytes(),
                        aligned_offset,
                        read_size,
                        &file_data_vec,
                        false,
                    )
                    .await;
                Ok(read_size)
            }
            S3NodeData::SymLink(..) => {
                panic!("forbidden to load symlink target data");
            }
        }
    }

    /// Insert directory entry for rename()
    fn insert_entry_for_rename(&mut self, child_entry: DirEntry) -> Option<DirEntry> {
        let dir_data = self.get_dir_data_mut();
        let previous_entry = dir_data.insert(child_entry.entry_name().into(), child_entry);

        self.update_mtime_ctime_to_now();
        debug!(
            "insert_entry_for_rename() successfully inserted new entry \
                and replaced previous entry={:?}",
            previous_entry,
        );

        previous_entry
    }

    /// Remove directory entry from cache only for rename()
    fn remove_entry_for_rename(&mut self, child_name: &str) -> Option<DirEntry> {
        let dir_data = self.get_dir_data_mut();
        let remove_res = dir_data.remove(child_name);
        if remove_res.is_some() {
            self.update_mtime_ctime_to_now();
        }
        remove_res
    }

    /// Unlink directory entry from both cache and disk
    async fn unlink_entry(&mut self, child_name: &str) -> DatenLordResult<DirEntry> {
        let dir_data = self.get_dir_data_mut();
        let removed_entry = dir_data.remove(child_name).unwrap_or_else(|| {
            panic!(
                "unlink_entry() found fs is inconsistent, the entry of name={:?} \
                    is not in directory of name={:?} and ino={}",
                child_name,
                self.get_name(),
                self.get_ino(),
            );
        });
        // delete from disk and close the handler
        match removed_entry.entry_type() {
            SFlag::S_IFDIR | SFlag::S_IFREG | SFlag::S_IFLNK => {
                if let Err(e) = self
                    .s3_backend
                    .delete_data(&self.absolute_path_with_child(child_name))
                    .await
                {
                    panic!(
                        "failed to delete data of {:?} from s3 backend, error is {:?}",
                        self.absolute_path_with_child(child_name),
                        e
                    );
                }
            }
            _ => panic!(
                "unlink_entry() found unsupported entry type={:?}",
                removed_entry.entry_type()
            ),
        }
        self.update_mtime_ctime_to_now();
        Ok(removed_entry)
    }

    /// Read directory
    fn read_dir(&self, func: &mut dyn FnMut(&BTreeMap<String, DirEntry>) -> usize) -> usize {
        let dir_data = self.get_dir_data();
        func(dir_data)
    }

    /// Get symlink target path
    fn get_symlink_target(&self) -> &Path {
        match self.data {
            S3NodeData::Directory(..) | S3NodeData::RegFile(..) => {
                panic!("forbidden to read target path from non-symlink node")
            }
            S3NodeData::SymLink(ref target_path) => target_path,
        }
    }

    /// Fake data for statefs
    /// TODO: handle some important data from S3 storage
    async fn statefs(&self) -> DatenLordResult<StatFsParam> {
        Ok(StatFsParam {
            blocks: 10_000_000_000,
            bfree: 10_000_000_000,
            bavail: 10_000_000_000,
            files: 0, // TODO: file count is  temporarily zero
            f_free: 1_000_000,
            bsize: 4096, // TODO: consider use customized block size
            namelen: 1024,
            frsize: 4096,
        })
    }

    /// Get file data
    async fn get_file_data(&self, offset: usize, len: usize) -> Vec<IoMemBlock> {
        match self.data {
            S3NodeData::Directory(..) | S3NodeData::SymLink(..) => {
                panic!("forbidden to load FileData from non-file node")
            }
            S3NodeData::RegFile(ref cache) => {
                cache.get_file_cache(self.full_path.as_bytes(), offset, len)
            }
        }
    }

    /// Write to file
    async fn write_file(
        &mut self,
        _fh: u64,
        offset: i64,
        data: Vec<u8>,
        _oflags: OFlag,
        _write_to_disk: bool,
    ) -> DatenLordResult<usize> {
        let this: &Self = self;

        let ino = this.get_ino();
        if this.need_load_file_data(offset.cast(), data.len()).await {
            let load_res = self.load_data(offset.cast(), data.len()).await;
            if let Err(e) = load_res {
                debug!(
                    "read() failed to load file data of ino={} and name={:?}, the error is: {}",
                    ino,
                    self.get_name(),
                    e,
                );
                return Err(e);
            }
        }

        let cache = match self.data {
            S3NodeData::Directory(..) | S3NodeData::SymLink(..) => {
                panic!("forbidden to load FileData from non-file node")
            }
            S3NodeData::RegFile(ref file_data) => file_data,
        };

        cache
            .write_or_update(
                self.full_path.as_bytes(),
                offset.cast(),
                data.len(),
                data.as_slice(),
                true,
            )
            .await;

        let written_size = data.len();

        {
            let mut attr_write = self.attr.write();
            // update the attribute of the written file
            attr_write.size = std::cmp::max(
                attr_write.size,
                offset.cast::<u64>().overflow_add(written_size.cast()),
            );
        }

        debug!("file {:?} size = {:?}", self.name, self.attr.read().size);
        self.update_mtime_ctime_to_now();
        //FileAttr changed, remember to persist the directory after calling this fn

        Ok(written_size)
    }

    async fn close(&mut self, _ino: INum, _fh: u64, _flush: bool) {
        if let Err(e) = self.flush_all_data().await {
            panic!(
                "failed to flush all data of {:?}, error is {:?}",
                self.full_path, e
            );
        }
        self.dec_open_count();
    }

    /// TODO: push dir data to s3
    async fn closedir(&self, _ino: INum, _fh: u64) {
        self.dec_open_count();
    }

    async fn setattr_precheck(&self, param: SetAttrParam) -> DatenLordResult<(bool, FileAttr)> {
        let mut attr = self.get_attr();

        let st_now = SystemTime::now();
        let mut attr_changed = false;
        let mut mtime_ctime_changed = false;
        if let Some(mode_bits) = param.mode {
            attr.perm = fs_util::parse_mode_bits(mode_bits);
            debug!(
                "setattr_helper() set permission={:#o}={} from input bits={:#o}={}",
                attr.perm, attr.perm, mode_bits, mode_bits,
            );
            let kind = fs_util::parse_sflag(mode_bits);
            debug_assert_eq!(kind, attr.kind);

            // Change mode also need to change ctime
            attr.ctime = st_now;
            attr_changed = true;
        }
        if param.u_id.is_some() || param.g_id.is_some() {
            if let Some(raw_uid) = param.u_id {
                attr.uid = raw_uid;
            }
            if let Some(raw_gid) = param.g_id {
                attr.gid = raw_gid;
            }
            // Change uid or gid also need to change ctime
            attr.ctime = st_now;
            attr_changed = true;
        }
        if let Some(file_size) = param.size {
            attr.size = file_size;
            attr.mtime = st_now;
            attr.ctime = st_now;
            mtime_ctime_changed = true;
            attr_changed = true;
        }
        if param.a_time.is_some() || param.m_time.is_some() {
            if mtime_ctime_changed {
                panic!("setattr_helper() cannot change atime and mtime explicitly in the mean while with truncate");
            } else {
                if let Some(st_atime) = param.a_time {
                    attr.atime = st_atime;
                    // Change atime do not need to change ctime
                }
                if let Some(st_mtime) = param.a_time {
                    attr.mtime = st_mtime;
                    // Change mtime also need to change ctime
                    attr.ctime = st_now;
                }
                attr_changed = true;
            }
        }
        // TODO: change lock owner
        // #[cfg(feature = "abi-7-9")]
        // let lock_owner = param.lock_owner;
        #[cfg(feature = "abi-7-23")]
        if let Some(c_time) = param.c_time {
            attr.ctime = c_time;
            // TODO: how to change ctime directly on ext4?
        }
        Ok((attr_changed, attr))
    }
}<|MERGE_RESOLUTION|>--- conflicted
+++ resolved
@@ -256,22 +256,7 @@
         .boxed()
     }
 
-<<<<<<< HEAD
-    /// Update child node's attribute
-    pub fn update_child_attr(&mut self, child_name: &str, attr: &FileAttr) {
-        let dir = match self.data {
-            S3NodeData::Directory(ref mut dir) => dir,
-            _ => panic!("update_child_attr: not a directory"),
-        };
-        let new_child_dir_entry =
-            DirEntry::new(child_name.to_owned(), Arc::new(RwLock::new(attr.clone())));
-        dir.insert(child_name.to_owned(), new_child_dir_entry);
-    }
-
-    /// This function is used to create a new `S3Node` by module `serial`
-=======
     /// This function is used to create a new `SerialNode` by `S3Node`
->>>>>>> 30e78312
     pub fn into_serial_node(self) -> SerialNode {
         SerialNode {
             parent: self.parent,
